--- conflicted
+++ resolved
@@ -7,15 +7,9 @@
 function description()
 {
     cat <<EOF
-<<<<<<< HEAD
---from=<pan_tilt>; where <pan_tilt> "<pan>,<tilt>"
---to=<pan_tilt>; where <pan_tilt> "<pan>,<tilt>"
---step=<pan_tilt>; where <pan_tilt>: "<pan>,<tilt>"
-=======
 --from=<pan-tilt>
 --to=<pan-tilt>
 --step=<pan-tilt>
->>>>>>> 115188d9
 --loop; return to start
 EOF
 }
