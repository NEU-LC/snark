--- conflicted
+++ resolved
@@ -3123,34 +3123,6 @@
     oss << "            the number of arguments shall be the same as the number of input channels" << std::endl;
     oss << "            example: \"swap-channels=2,1,0\"; revert the order of RGB channels with R becoming B and B becoming R; G is mapped onto itself" << std::endl;
     oss << std::endl;
-<<<<<<< HEAD
-    oss << "    arithmetic operations:" << std::endl;
-    oss << "        pixel-wise and channel-wise application of arithmetic to the input" << std::endl;
-    oss << "        the input and operand image must have the same dimension, depth, and channels" << std::endl;
-    oss << std::endl;
-    oss << "        muliply=<operand>; input image is multiplied by the operand image" << std::endl;
-    oss << "        subtract=<operand>; input image is subtracted by operand image" << std::endl;
-    oss << "        add=<operand>; input image is added to by operand image" << std::endl;
-    oss << "        divide=<operand>; input image is divided by the operand image" << std::endl;
-    oss << std::endl;
-    oss << "            examples: multiply=load:scaled.bin; a single scaled image is multiplied to each input to give a corresponding result" << std::endl;
-    oss << "                      divide=accumulated:average|threshold:0.5; the operand image is calculated from accumated input data" << std::endl;
-    oss << std::endl;
-    oss << "    operations combining the data of multiple channels:" << std::endl;
-    oss << "        ratio=(<a1>r + <a2>g + ... + <ac>)/(<b1>r + <b2>g + ... + <bc>): output grey-scale image that is a ratio of linear combinations of input channels" << std::endl;
-    oss << "            with given coefficients and offsets; see below for examples, use '--help filters::ratio' for the detailed explanation of the syntax and examples" << std::endl;
-    oss << "            the naming convention does not depend on the actual image channels: 'r' in the ratio expression is always interpreted as channel[0]," << std::endl;
-    oss << "            'g' as channel[1], etc.; in particular, grey-scaled images have a single channel that shall be referred to as 'r', e.g., ratio=r / ( r + 1 )" << std::endl;
-    oss << "            examples: \"ratio=( r + g + b ) / ( 1 + a )\"; output a grey-scale image equal to the sum of the first 3 channels" << std::endl;
-    oss << "                          divided by the offset 4th channel" << std::endl;
-    oss << "                      \"ratio=( r - b ) / ( r + b )\"; output normalized difference of channels 'r' and 'g'" << std::endl;
-    oss << "        linear-combination=<a1>r + <a2>g + ... + <ac>: output grey-scale image that is linear combination of input channels with given coefficients and optional offset" << std::endl;
-    oss << "            example: \"linear-combination=-r+2g-b\", highlights the green channel" << std::endl;
-    oss << "            naming conventions are the same as for the ratio operation; use '--help filters::linear-combination' for more examples and a detailed syntax explanation" << std::endl;
-    oss << "        output of the ratio and linear-combination operations has floating point (CV_32F) precision unless the input is already in doubles (if so, precision is unchanged)" << std::endl;
-    oss << std::endl;
-=======
->>>>>>> 40086b73
     oss << "    basic drawing on images" << std::endl;
     oss << "        cross[=<x>,<y>]: draw cross-hair at x,y; default: at image center" << std::endl;
     oss << "        circle=<x>,<y>,<radius>[,<r>,<g>,<b>,<thickness>,<line_type>,<shift>]: draw circle; see cv::circle for details on parameters and defaults" << std::endl;
