// This file is part of Ark, a generic and flexible library
// for robotics research.
//
// Copyright (C) 2011 The University of Sydney
//
// Ark is free software; you can redistribute it and/or
// modify it under the terms of the GNU Lesser General Public
// License as published by the Free Software Foundation; either
// version 3 of the License, or (at your option) any later version.
//
// Ark is distributed in the hope that it will be useful, but WITHOUT ANY
// WARRANTY; without even the implied warranty of MERCHANTABILITY or FITNESS
// FOR A PARTICULAR PURPOSE. See the GNU Lesser General Public License
// for more details.
//
// You should have received a copy of the GNU Lesser General Public
// License along with Ark. If not, see <http://www.gnu.org/licenses/>.

#include <opencv2/core/core.hpp>
#include <comma/visiting/traits.h>
#include <comma/csv/stream.h>
#include <comma/string/string.h>
#include <comma/math/interval.h>
#include "../../imaging/cv_mat/serialization.h"
// #include "../../visiting/eigen.h"

const char* name = "cv-calc: ";
const char* default_input_fields = "min/x,min/y,max/x,max/y,t,rows,cols,type";

static void usage( bool verbose=false )
{
    std::cerr << std::endl;
    std::cerr << "Performs verious image manipulation or calculations on cv image streams." << std::endl;
    std::cerr << "usage: cat bumblebee2.bin | cv-calc <operation> [<options>] > bumblebee2_roi.bin " << std::endl;
    std::cerr << std::endl;
    std::cerr << "operations" << std::endl;
    std::cerr << "  format" << std::endl;
    std::cerr << "      output header and data format string in ascii" << std::endl;
    std::cerr << "  header" << std::endl;
    std::cerr << "      output header information in ascii csv" << std::endl;
    std::cerr << "  mean" << std::endl;
    std::cerr << "      output image means for all image channels appended to image header" << std::endl;
    std::cerr << "  roi" << std::endl;
    std::cerr << "      given cv image data associated with a region of interest, set everything outside the region of interest to zero" << std::endl;
    std::cerr << std::endl;
    std::cerr << "options" << std::endl;
    std::cerr << "    --binary=[<format>]: binary format of header; default: operation-dependent, use --header-format" << std::endl;
    std::cerr << "    --fields=<fields>; default: operation-dependent, use --header-fields" << std::endl;
    std::cerr << "    --flush; flush after every image" << std::endl;
    std::cerr << "    --input=<options>; default values for image header; e.g. --input=\"rows=1000;cols=500;type=ub\"" << std::endl;
    std::cerr << "    --input-fields; output header fields and exit" << std::endl;
    std::cerr << "    --input-format; output header format and exit" << std::endl;
    std::cerr << std::endl;
    std::cerr << "  roi" << std::endl;
    std::cerr << "    --show-partial; by default no partial roi is shown in image. Use option to change behaviour." << std::endl;
    std::cerr << "    --discard; discards frames where the roi is not seen." << std::endl;
    std::cerr << std::endl;
    std::cerr << "examples" << std::endl;
    std::cerr << "  header" << std::endl;
    std::cerr << "      cat data.bin | cv-calc header" << std::endl;
    std::cerr << std::endl;
    std::cerr << "  format" << std::endl;
    std::cerr << "      cat data.bin | cv-calc format" << std::endl;
    std::cerr << std::endl;
    std::cerr << "  roi" << std::endl;
    std::cerr << "      Setting everything but the roi rectangle to 0 for all images" << std::endl;
    std::cerr << "      ROI fields must be pre-pended. This roi is is a square of (100,100) to (300,300)" << std::endl;
    std::cerr << "      Given a cv-cat image stream with format 't,3ui,s[1572864]'." << std::endl;
    std::cerr << std::endl;
    std::cerr << "      cat data.bin | csv-paste \"value=100,100,300,300;binary=4i\" \"-;binary=t,3ui,s[1572864]\" \\" << std::endl;
    std::cerr << "          | cv-calc roi -v | csv-bin-cut '4i,t,3ui,s[1572864]' --fields 5-9 >output.bin" << std::endl;
    std::cerr << std::endl;
    std::cerr << "      Explicity specifying fields. Image payload data field is not specified for cv-calc, not set for --binary either" << std::endl;
    std::cerr << "      The user must explcitly list all four roi fields. Using 'min,max' is not possible." << std::endl;
    std::cerr << std::endl;
    std::cerr << "      cat data.bin | csv-paste \"value=100,100,999,300,300;binary=5i\" \"-;binary=t,3ui,s[1572864]\" \\" << std::endl;
    std::cerr << "          | cv-calc roi --fields min/x,min/y,,max/x,max/y,t,rows,cols,type --binary '5i,t,3ui' \\" << std::endl;
    std::cerr << "          | csv-bin-cut '5i,t,3ui,s[1572864]' --fields 6-10 >output.bin" << std::endl;
    std::cerr << std::endl;
    exit( 0 );
}

struct extents
{
    cv::Point2i min;
    cv::Point2i max;
};

namespace comma { namespace visiting {
    
template <> struct traits< cv::Point2i >
{
    template < typename Key, class Visitor >
    static void visit( const Key&, cv::Point2i& p, Visitor& v )
    {
        v.apply( "x", p.x );
        v.apply( "y", p.y );
    }
    
    template < typename Key, class Visitor >
    static void visit( const Key&, const cv::Point2i& p, Visitor& v )
    {
        v.apply( "x", p.x );
        v.apply( "y", p.y );
    }
};

template <> struct traits< ::extents >
{
    template < typename Key, class Visitor >
    static void visit( const Key&, ::extents& p, Visitor& v )
    {
        v.apply( "min", p.min );
        v.apply( "max", p.max );
    }

    template < typename Key, class Visitor >
    static void visit( const Key&, const ::extents& p, Visitor& v )
    {
        v.apply( "min", p.min );
        v.apply( "max", p.max );
    }
};

} } // namespace comma { namespace visiting {

static bool verbose = false;

int main( int ac, char** av )
{
<<<<<<< HEAD
    comma::command_line_options options( ac, av, usage );
    comma::csv::options csv( options );
    csv.full_xpath = true;
    
    using Ark::Applications::extents;
    using snark::cv_mat::serialization;
        
    
    verbose = options.exists("--verbose,-v");
    
    std::vector< std::string > ops = options.unnamed("-h,--help,-v,--verbose,--flush,--input-fields,--input-format,--output-fields,--output-format,--show-partial,--discard", "--fields,--binary,--input");
    if( ops.empty() ) { std::cerr << name << "please specify an operation." << std::endl; usage(false);  }
    if( ops.size() > 1 ) { std::cerr << name << "please specify only one operation, got " << comma::join( ops, ' ' ) << std::endl; usage(false); }
    std::string operation = ops.front();
    
    if( operation == "header" || operation == "format" )
    {
        if( csv.fields.empty() ) { csv.fields = "t,rows,cols,type" ; }
        if( !csv.binary() ) { csv.format("t,3ui"); }
        
        if( options.exists("--input-fields") ) { std::cout << "t,rows,cols,type" << std::endl;  exit(0); }
        if( options.exists("--input-format") ) { std::cout << "t,3ui" << std::endl;  exit(0); }
    }
    else if( operation == "roi" )
    {
        if( csv.fields.empty() ) { csv.fields = default_input_fields ; }
        if( !csv.binary() ) { csv.format("4i,t,3ui"); }
        if( options.exists("--input-fields,--output-fields") ) { std::cout << comma::join( comma::csv::names<extents>(), ',' ) << "," << "t,rows,cols,type" << std::endl;  exit(0); }
        if( options.exists("--input-format,--output-format") ) { std::cout << comma::csv::format::value<extents>() << "," << "t,3ui" << std::endl;  exit(0); }
    }
    else { std::cerr << name << " unknown operation: " << operation << std::endl; return 1; }
    
    if( verbose )
    {
        std::cerr << name << "fields: " << csv.fields << std::endl;
        std::cerr << name << "format: " << csv.format().string() << std::endl;
    }
        
    snark::cv_mat::serialization serialization( csv.fields, csv.format() ); // todo?
    
    if( operation == "header" )
=======
    try
>>>>>>> 278b4a42
    {
        comma::command_line_options options( ac, av, usage );
        comma::csv::options csv( options );
        csv.full_xpath = true;
        using snark::cv_mat::serialization;
        verbose = options.exists("--verbose,-v");
        std::vector< std::string > ops = options.unnamed("-h,--help,-v,--verbose,--flush,--input-fields,--input-format,--output-fields,--output-format,--show-partial,--discard", "--fields,--binary,--input");
        if( ops.empty() ) { std::cerr << name << "please specify an operation." << std::endl; return 1;  }
        if( ops.size() > 1 ) { std::cerr << name << "please specify only one operation, got " << comma::join( ops, ' ' ) << std::endl; return 1; }
        std::string operation = ops.front();
        if( operation == "mean" )
        {
            if( csv.fields.empty() ) { csv.fields = "t,rows,cols,type"; }
            if( !csv.binary() ) { csv.format( "t,3ui" ); }
            snark::cv_mat::serialization serialization( csv.fields, csv.format() );
            while( std::cin.good() && !std::cin.eof() )
            {
                std::pair< snark::cv_mat::serialization::header::buffer_t, cv::Mat > p = serialization.read< snark::cv_mat::serialization::header::buffer_t >( std::cin );
                if( p.second.empty() ) { return 0; }
                cv::Scalar mean = cv::mean( p.second );
                std::cout.write( &serialization.header_buffer()[0], serialization.header_buffer().size() );
                for( int i = 0; i < p.second.channels(); ++i ) { std::cout.write( reinterpret_cast< char* >( &mean[i] ), sizeof( double ) ); }
                std::cout.flush();
            }
            return 0;
        }
        if( operation == "header" || operation == "format" )
        {
            if( csv.fields.empty() ) { csv.fields = "t,rows,cols,type" ; }
            if( !csv.binary() ) { csv.format("t,3ui"); }
            
            if( options.exists("--input-fields") ) { std::cout << "t,rows,cols,type" << std::endl;  exit(0); }
            if( options.exists("--input-format") ) { std::cout << "t,3ui" << std::endl;  exit(0); }
        }
        else if( operation == "roi" )
        {
            if( csv.fields.empty() ) { csv.fields = default_input_fields ; }
            if( !csv.binary() ) { csv.format("4i,t,3ui"); }
            if( options.exists("--input-fields,--output-fields") ) { std::cout << comma::join( comma::csv::names<extents>(), ',' ) << "," << "t,rows,cols,type" << std::endl;  exit(0); }
            if( options.exists("--input-format,--output-format") ) { std::cout << comma::csv::format::value<extents>() << "," << "t,3ui" << std::endl;  exit(0); }
        }
        
        if( verbose )
        {
            std::cerr << name << "fields: " << csv.fields << std::endl;
            std::cerr << name << "format: " << csv.format().string() << std::endl;
        }
            
        snark::cv_mat::serialization serialization( csv.fields, csv.format() ); // todo?
        
        if( operation == "header" )
        {
            if( options.exists("--output-fields") ) { std::cout << "rows,cols,type" << std::endl;  exit(0); }
            
            if( std::cin.good() && !std::cin.eof() )
            {
                std::pair< snark::cv_mat::serialization::header::buffer_t, cv::Mat > p = serialization.read< snark::cv_mat::serialization::header::buffer_t >(std::cin);
                if( p.second.empty() ) { std::cerr << name << "failed to read input stream" << std::endl; exit(1); }
                
                comma::csv::options out;
                out.fields = "rows,cols,type";
                comma::csv::output_stream< serialization::header > ascii( std::cout, out );
                ascii.write( serialization.get_header( &serialization.header_buffer()[0] ) );
            }
            else{ std::cerr << name << "failed to read input stream" << std::endl; exit(1); }
        }
        else if( operation == "format" )
        {
            if( std::cin.good() && !std::cin.eof() )
            {
                std::pair< snark::cv_mat::serialization::header::buffer_t, cv::Mat > p = serialization.read< snark::cv_mat::serialization::header::buffer_t >(std::cin);
                if( p.second.empty() ) { std::cerr << name << "failed to read input stream" << std::endl; exit(1); }
                
                serialization::header header = serialization.get_header( &serialization.header_buffer()[0] );
                
                comma::csv::format format = csv.format();
                format += "s[" + boost::lexical_cast<std::string>( comma::uint64(header.rows) * header.cols * p.second.elemSize() )  + "]";
                std::cout << format.string() << std::endl;
            }
            else{ std::cerr << name << "failed to read input stream" << std::endl; exit(1); }
        }
        else if( operation == "roi" )
        {
            
            comma::csv::binary< ::extents > binary( csv );
            bool flush = options.exists("--flush");
            bool show_partial = options.exists("--show-partial");
            
            if( verbose ) { std::cerr << name << "show partial: " << show_partial << std::endl; }
            
            ::extents ext;
            cv::Mat mask;
            comma::uint64 count = 0;
            while( std::cin.good() && !std::cin.eof() )
            {
                std::pair< snark::cv_mat::serialization::header::buffer_t, cv::Mat > p = serialization.read< snark::cv_mat::serialization::header::buffer_t >(std::cin);
                cv::Mat& mat = p.second;
                if( mat.empty() ) { break; }
                
                ++count;
                
                binary.get( ext, &serialization.header_buffer()[0] );
                if(verbose && mask.rows == 0) // Will only trigger once
                {
                    serialization::header header = serialization.get_header( &serialization.header_buffer()[0] );
                    std::cerr << name << "min & max: " << ext.min << " " << ext.max << std::endl;
                    std::cerr << name << "rows & cols: " << header.rows << ' ' << header.cols << std::endl;
                }
                
                // If image size changed
                if( mask.rows != mat.rows || mask.cols != mat.cols ) { mask = cv::Mat::ones(mat.rows, mat.cols, CV_8U); }  // all ones, must be CV_U8 for setTo
                
                // roi not in image at all
                if( ext.max.x < 0 || ext.min.x >= mat.cols || ext.max.y < 0 || ext.min.y >= mat.rows ) { continue; }
                    
                
                // Clip roi to fit in the image
                if( show_partial )
                {
                    if( ext.min.x < 0 ) { ext.min.x = 0; }
                    if( ext.max.x >= mat.cols ) { ext.max.x = mat.cols-1; }
                    if( ext.min.y < 0 ) { ext.min.y = 0; }
                    if( ext.max.y >= mat.rows ) { ext.max.y = mat.rows-1; }
                }
                
                int width = ext.max.x - ext.min.x;
                int height = ext.max.y - ext.min.y;
                // Mask to set anything not in the ROI to 0
                if( width < 0 || height < 0 ) {
                    std::cerr << name << "roi's width and height can not be negative. Failed on image/frame number: " << count 
                        << ", min: " << ext.min << ", max: " << ext.max << ", width: " << width << ", height: " << height << std::endl; return 1;
                }
                
                if( ext.min.x >= 0 && ext.min.y >=0 
                    && (ext.min.x + width < mat.cols) && (ext.min.y + height < mat.rows) 
                ) 
                {
                    mask( cv::Rect( ext.min.x, ext.min.y, width , height ) ) = cv::Scalar(0);
                    mat.setTo( cv::Scalar(0), mask );
                    mask( cv::Rect( ext.min.x, ext.min.y, width , height ) ) = cv::Scalar(1);
                    serialization.write(std::cout, p, flush );
                }
            }
        }
        else { std::cerr << name << " unknown operation: " << operation << std::endl; return 1; }
        return 0;
    }
    catch( std::exception& ex ) { std::cerr << "image-calc: " << ex.what() << std::endl; }
    catch( ... ) { std::cerr << "image-calc: unknown exception" << std::endl; }
    return 1;
}
<|MERGE_RESOLUTION|>--- conflicted
+++ resolved
@@ -128,51 +128,8 @@
 
 int main( int ac, char** av )
 {
-<<<<<<< HEAD
-    comma::command_line_options options( ac, av, usage );
-    comma::csv::options csv( options );
-    csv.full_xpath = true;
     
-    using Ark::Applications::extents;
-    using snark::cv_mat::serialization;
-        
-    
-    verbose = options.exists("--verbose,-v");
-    
-    std::vector< std::string > ops = options.unnamed("-h,--help,-v,--verbose,--flush,--input-fields,--input-format,--output-fields,--output-format,--show-partial,--discard", "--fields,--binary,--input");
-    if( ops.empty() ) { std::cerr << name << "please specify an operation." << std::endl; usage(false);  }
-    if( ops.size() > 1 ) { std::cerr << name << "please specify only one operation, got " << comma::join( ops, ' ' ) << std::endl; usage(false); }
-    std::string operation = ops.front();
-    
-    if( operation == "header" || operation == "format" )
-    {
-        if( csv.fields.empty() ) { csv.fields = "t,rows,cols,type" ; }
-        if( !csv.binary() ) { csv.format("t,3ui"); }
-        
-        if( options.exists("--input-fields") ) { std::cout << "t,rows,cols,type" << std::endl;  exit(0); }
-        if( options.exists("--input-format") ) { std::cout << "t,3ui" << std::endl;  exit(0); }
-    }
-    else if( operation == "roi" )
-    {
-        if( csv.fields.empty() ) { csv.fields = default_input_fields ; }
-        if( !csv.binary() ) { csv.format("4i,t,3ui"); }
-        if( options.exists("--input-fields,--output-fields") ) { std::cout << comma::join( comma::csv::names<extents>(), ',' ) << "," << "t,rows,cols,type" << std::endl;  exit(0); }
-        if( options.exists("--input-format,--output-format") ) { std::cout << comma::csv::format::value<extents>() << "," << "t,3ui" << std::endl;  exit(0); }
-    }
-    else { std::cerr << name << " unknown operation: " << operation << std::endl; return 1; }
-    
-    if( verbose )
-    {
-        std::cerr << name << "fields: " << csv.fields << std::endl;
-        std::cerr << name << "format: " << csv.format().string() << std::endl;
-    }
-        
-    snark::cv_mat::serialization serialization( csv.fields, csv.format() ); // todo?
-    
-    if( operation == "header" )
-=======
     try
->>>>>>> 278b4a42
     {
         comma::command_line_options options( ac, av, usage );
         comma::csv::options csv( options );
