--- conflicted
+++ resolved
@@ -246,13 +246,8 @@
     {
         for( std::size_t i = 0; i < m_viewer.datasets().size(); ++i ) { m_viewer.dataset( i ).selection().clear(); }
     }
-<<<<<<< HEAD
-    snark::math::closed_interval< double, 3 > extents( m_centre - m_radius, m_centre + m_radius );
-=======
-
-    snark::math::interval< double, 3 > extents( m_center - m_radius);
+    snark::math::closed_interval< double, 3 > extents( m_center - m_radius );
     extents = extents.hull( m_center + m_radius );
->>>>>>> 557d1fa6
     for( std::size_t i = 0; i < m_viewer.datasets().size(); ++i )
     {
         if( !erase && !m_viewer.dataset( i ).visible() ) { continue; }
@@ -273,12 +268,8 @@
     {
         center -= *m_viewer.m_offset;
     }
-<<<<<<< HEAD
-    snark::math::closed_interval< double, 3 > extents( center - m_radius, center + m_radius );
-=======
-    snark::math::interval< double, 3 > extents( center - m_radius);
+    snark::math::closed_interval< double, 3 > extents( center - m_radius);
     extents = extents.hull( center + m_radius );
->>>>>>> 557d1fa6
 
     QVector3D a( extents.min().x(), extents.min().y(), extents.min().z() );
     QVector3D b( extents.min().x(), extents.min().y(), extents.max().z() );
