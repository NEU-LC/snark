// Copyright (c) 2011 The University of Sydney

#include <boost/array.hpp>
#include <boost/optional.hpp>
#include <boost/program_options.hpp>
#include <comma/base/exception.h>
#include <comma/application/command_line_options.h>
#include <comma/application/signal_flag.h>
#include <comma/base/types.h>
#include <comma/csv/ascii.h>
#include <comma/csv/stream.h>
#include <comma/csv/impl/program_options.h>
#include <comma/visiting/traits.h>
#include "../../visiting/eigen.h"
#include "../voxel_map.h"

struct input_point
{
    Eigen::Vector3d point;
    comma::uint32 block;

    input_point() : point( 0, 0, 0 ), block( 0 ) {}
};

struct centroid
{
    boost::array< comma::int32, 3 > index;
    Eigen::Vector3d mean;
    comma::uint32 size;
    comma::uint32 block;

    centroid() : mean( 0, 0, 0 ), size( 0 ), block( 0 ) {}

    void operator+=( const Eigen::Vector3d& point )
    {
        ++size;
        mean = ( mean * ( size - 1 ) + point ) / size;
    }
};

namespace comma { namespace visiting {

template <> struct traits< input_point >
{
    template < typename K, typename V > static void visit( const K&, input_point& p, V& v )
    {
        v.apply( "point", p.point );
        v.apply( "block", p.block );
    }

    template < typename K, typename V > static void visit( const K&, const input_point& p, V& v )
    {
        v.apply( "point", p.point );
        v.apply( "block", p.block );
    }
};

template <> struct traits< centroid >
{
    template < typename K, typename V > static void visit( const K&, centroid& p, V& v )
    {
        v.apply( "index", p.index );
        v.apply( "mean", p.mean );
        v.apply( "size", p.size );
        v.apply( "block", p.block );
    }

    template < typename K, typename V > static void visit( const K&, const centroid& p, V& v )
    {
        v.apply( "index", p.index );
        v.apply( "mean", p.mean );
        v.apply( "size", p.size );
        v.apply( "block", p.block );
    }
};

} } // namespace comma { namespace visiting {

template < typename T, std::size_t Size >
std::ostream& operator<<( std::ostream& os, const boost::array< T, Size >& a )
{
    for( std::size_t i = 0; i < Size; ++i ) { os << a[i] << " "; }
    return os;
}

int main( int argc, char** argv )
{
    try
    {
        std::string origin_string;
        std::string resolution_string;
        boost::program_options::options_description description( "options" );
<<<<<<< HEAD
        comma::uint32 min_size;
        comma::uint32 neighbourhood_radius;
=======
        comma::int32 neighbourhood_radius;
>>>>>>> a08d5dce
        description.add_options()
            ( "help,h", "display help message" )
            ( "centers", "output voxel centers instead of means" )
            ( "min-size", boost::program_options::value< comma::uint32 >( &min_size )->default_value( 0 ), "if non-zero, output only voxels having more than a given number of points" )
            ( "resolution", boost::program_options::value< std::string >( &resolution_string ), "voxel map resolution, e.g. \"0.2\" or \"0.2,0.2,0.5\"" )
            ( "origin", boost::program_options::value< std::string >( &origin_string )->default_value( "0,0,0" ), "voxel map origin" )
            ( "output-fields", "print output fields to stdout and exit" )
            ( "output-format", "print binary output format to stdout and exit" )
<<<<<<< HEAD
            ( "neighbourhood-radius,r", boost::program_options::value< comma::uint32 >( &neighbourhood_radius )->default_value( 0 ), "calculate count of neighbours at given radius" );
        description.add( comma::csv::program_options::description( "x,y,z" ) );
=======
            ( "neighbourhood-radius,r", boost::program_options::value< comma::int32 >( &neighbourhood_radius )->default_value( 0 ), "calculate count of neighbours at given radius" );
        description.add( comma::csv::program_options::description( "x,y,z,block" ) );
>>>>>>> a08d5dce
        boost::program_options::variables_map vm;
        boost::program_options::store( boost::program_options::parse_command_line( argc, argv, description), vm );
        boost::program_options::notify( vm );
        if ( vm.count( "help" ) )
        {
            std::cerr << "downsample a point cloud using a voxel map" << std::endl;
            std::cerr << std::endl;
            std::cerr << "usage: cat points.csv | points-to-voxels [options] > voxels.csv" << std::endl;
            std::cerr << std::endl;
            std::cerr << "input: points: x,y,z[,block]; default: x,y,z" << std::endl;
            std::cerr << "output: voxels with indices, centroids, and weights (number of points): i,j,k,x,y,z,weight[,neighbour count][,block]" << std::endl;
            std::cerr << "binary output format: 3ui,3d,ui[,ui][,ui]" << std::endl;
            std::cerr << std::endl;
            std::cerr << description << std::endl;
            std::cerr << std::endl;
            return 0;
        }
        comma::csv::options csv = comma::csv::program_options::get( vm );
        csv.full_xpath = false;
        comma::csv::input_stream< input_point > istream( std::cin, csv );
        comma::csv::options output_csv = csv;
        if( csv.has_field( "block" ) ) // todo: quick and dirty, make output fields configurable?
        {
            if( vm.count( "output-fields" ) > 0 ) { std::cout << "index/x,index/y,index/z,mean/x,mean/y,mean/z,size,block" << std::endl; return 0; }
            if( vm.count( "output-format" ) > 0 ) { std::cout << "3ui,3d,ui,ui" << std::endl; return 0; }
            output_csv.fields = "index,mean,size,block";
            if( csv.binary() ) { output_csv.format( "3ui,3d,ui,ui" ); }
        }
        else
        {
            if( vm.count( "output-fields" ) > 0 ) { std::cout << "index/x,index/y,index/z,mean/x,mean/y,mean/z,size" << std::endl; return 0; }
            if( vm.count( "output-format" ) > 0 ) { std::cout << "3ui,3d,ui" << std::endl; return 0; }
            output_csv.fields = "index,mean,size";
            if( csv.binary() ) { output_csv.format( "3ui,3d,ui" ); }
        }
        if( vm.count( "resolution" ) == 0 ) { COMMA_THROW( comma::exception, "please specify --resolution" ); }
        Eigen::Vector3d origin;
        Eigen::Vector3d resolution;
        comma::csv::ascii< Eigen::Vector3d >().get( origin, origin_string );
        if( resolution_string.find_first_of( ',' ) == std::string::npos ) { resolution_string = resolution_string + ',' + resolution_string + ',' + resolution_string; }
        comma::csv::ascii< Eigen::Vector3d >().get( resolution, resolution_string );
        comma::csv::output_stream< centroid > ostream( std::cout, output_csv );
        comma::signal_flag is_shutdown;
        unsigned int block = 0;
        const input_point* last = nullptr;
        bool output_centers = vm.count( "centers" );
        while( !is_shutdown && !std::cin.eof() && std::cin.good() )
        {
            snark::voxel_map< centroid, 3 > voxels( origin, resolution );
            if( last ) { voxels.touch_at( last->point )->second += last->point; }
            while( !is_shutdown && !std::cin.eof() && std::cin.good() )
            {
                last = istream.read();
                if( !last || last->block != block ) { break; }
                voxels.touch_at( last->point )->second += last->point;
            }
            if( is_shutdown ) { break; }
//             for( snark::voxel_map< centroid, 3 >::iterator it = voxels.begin(); it != voxels.end(); ++it )
//             {
//                 it->second.block = block;
//                 it->second.index = snark::voxel_map< centroid, 3 >::index_of( it->second.mean, origin, resolution );
//                 if( neighbourhood_radius > 0 ) // quick and dirty
//                 {
//                     snark::voxel_map< centroid, 3 >::index_type index;
//                     snark::voxel_map< centroid, 3 >::index_type begin = {{ it->first[0] - neighbourhood_radius, it->first[1] - neighbourhood_radius, it->first[2] - neighbourhood_radius }};
//                     snark::voxel_map< centroid, 3 >::index_type end = {{ it->first[0] + neighbourhood_radius + 1, it->first[1] + neighbourhood_radius + 1, it->first[2] + neighbourhood_radius + 1 }};
//                     std::size_t size = 0;
//                     Eigen::Vector3d mean( 0, 0, 0 );
//                     for( index[0] = begin[0]; index[0] < end[0]; ++index[0] )
//                     {
//                         for( index[1] = begin[1]; index[1] < end[1]; ++index[1] )
//                         {
//                             for( index[2] = begin[2]; index[2] < end[2]; ++index[2] )
//                             {
//                                 snark::voxel_map< centroid, 3 >::const_iterator nit = voxels.find( index );
//                                 if( nit == voxels.end() ) { continue; }
//                                 ostream.write( it->second ); // todo: remove!!
//                                 size += nit->second.size;
//                                 //mean += ( nit->second.mean * nit->second.size );
//                             }
//                         }
//                     }
//                     //it->second.size = size;
//
//                     //mean /= size;
//                     //it->second.mean = mean;
//                 }
//                 ostream.write( it->second );
//             }

            auto center = [&]( const boost::array< comma::int32, 3 >& i ) -> Eigen::Vector3d { return origin + Eigen::Vector3d( ( i[0] + 0.5 ) * resolution[0], ( i[1] + 0.5 ) * resolution[1], ( i[2] + 0.5 ) * resolution[2] ); };
            for( snark::voxel_map< centroid, 3 >::iterator it = voxels.begin(); it != voxels.end(); ++it )
            {
                if( min_size > 0 && it->second.size < min_size ) { continue; }
                it->second.block = block;
                it->second.index = snark::voxel_map< centroid, 3 >::index_of( it->second.mean, origin, resolution );
                if( output_centers ) { it->second.mean = center( it->second.index ); }
                if( neighbourhood_radius == 0 )
                {
                    ostream.write( it->second );
                }
                else
                {
                    centroid c = it->second;
                    snark::voxel_map< centroid, 3 >::index_type index;
                    snark::voxel_map< centroid, 3 >::index_type begin = {{ static_cast<int>(it->first[0] - neighbourhood_radius), static_cast<int>(it->first[1] - neighbourhood_radius), static_cast<int>(it->first[2] - neighbourhood_radius) }};
                    snark::voxel_map< centroid, 3 >::index_type end = {{ static_cast<int>(it->first[0] + neighbourhood_radius + 1), static_cast<int>(it->first[1] + neighbourhood_radius + 1), static_cast<int>(it->first[2] + neighbourhood_radius + 1) }};
                    for( index[0] = begin[0]; index[0] < end[0]; ++index[0] )
                    {
                        for( index[1] = begin[1]; index[1] < end[1]; ++index[1] )
                        {
                            for( index[2] = begin[2]; index[2] < end[2]; ++index[2] )
                            {
                                snark::voxel_map< centroid, 3 >::const_iterator nit = voxels.find( index );
                                if( nit == voxels.end() ) { continue; }
                                c.size += nit->second.size;
                                c.mean += ( nit->second.mean * nit->second.size );
                            }
                        }
                    }
                    if( min_size > 0 && c.size < min_size ) { continue; }
                    if( output_centers ) { c.mean = origin + Eigen::Vector3d( ( c.index[0] + 0.5 ) * resolution[0], ( c.index[1] + 0.5 ) * resolution[1], ( c.index[2] + 0.5 ) * resolution[2] ); }
                    else { c.mean /= c.size; }
                    ostream.write( c );
                }
            }
            if( !last ) { break; }
            block = last->block;
        }
        if( is_shutdown ) { std::cerr << "points-to-voxels: caught signal" << std::endl; return 1; }
        return 0;
    }
    catch( std::exception& ex ) { std::cerr << "points-to-voxels: " << ex.what() << std::endl; }
    catch( ... ) { std::cerr << "points-to-voxels: unknown exception" << std::endl; }
    return 1;
}<|MERGE_RESOLUTION|>--- conflicted
+++ resolved
@@ -90,12 +90,8 @@
         std::string origin_string;
         std::string resolution_string;
         boost::program_options::options_description description( "options" );
-<<<<<<< HEAD
         comma::uint32 min_size;
-        comma::uint32 neighbourhood_radius;
-=======
         comma::int32 neighbourhood_radius;
->>>>>>> a08d5dce
         description.add_options()
             ( "help,h", "display help message" )
             ( "centers", "output voxel centers instead of means" )
@@ -104,13 +100,8 @@
             ( "origin", boost::program_options::value< std::string >( &origin_string )->default_value( "0,0,0" ), "voxel map origin" )
             ( "output-fields", "print output fields to stdout and exit" )
             ( "output-format", "print binary output format to stdout and exit" )
-<<<<<<< HEAD
-            ( "neighbourhood-radius,r", boost::program_options::value< comma::uint32 >( &neighbourhood_radius )->default_value( 0 ), "calculate count of neighbours at given radius" );
+            ( "neighbourhood-radius,r", boost::program_options::value< comma::int32 >( &neighbourhood_radius )->default_value( 0 ), "calculate count of neighbours at given radius" );
         description.add( comma::csv::program_options::description( "x,y,z" ) );
-=======
-            ( "neighbourhood-radius,r", boost::program_options::value< comma::int32 >( &neighbourhood_radius )->default_value( 0 ), "calculate count of neighbours at given radius" );
-        description.add( comma::csv::program_options::description( "x,y,z,block" ) );
->>>>>>> a08d5dce
         boost::program_options::variables_map vm;
         boost::program_options::store( boost::program_options::parse_command_line( argc, argv, description), vm );
         boost::program_options::notify( vm );
