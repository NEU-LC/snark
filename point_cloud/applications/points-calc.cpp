--- conflicted
+++ resolved
@@ -675,11 +675,7 @@
         v.apply( "coordinates", t.coordinates );
         v.apply( "scalar", t.scalar );
         v.apply( "id", t.id );
-<<<<<<< HEAD
-        //v.apply( "block", t.block );
-=======
         v.apply( "block", t.block );
->>>>>>> 923e4c1b
     }
     
     template< typename K, typename V > static void visit( const K&, local_operation::point& t, V& v )
@@ -687,11 +683,7 @@
         v.apply( "coordinates", t.coordinates );
         v.apply( "scalar", t.scalar );
         v.apply( "id", t.id );
-<<<<<<< HEAD
-        //v.apply( "block", t.block );
-=======
         v.apply( "block", t.block );
->>>>>>> 923e4c1b
     }
 };
 
