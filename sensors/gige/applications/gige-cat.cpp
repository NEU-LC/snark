--- conflicted
+++ resolved
@@ -92,11 +92,7 @@
         snark::camera::gige camera( id, attributes );
         if( verbose ) { std::cerr << "gige-cat: connected to camera " << camera.id() << std::endl; }
         if( verbose ) { std::cerr << "gige-cat: total bytes per frame: " << camera.total_bytes_per_frame() << std::endl; }
-<<<<<<< HEAD
         if( vm.count( "set" ) ) { return 0; }
-=======
-
->>>>>>> edf140f2
         if( vm.count( "list-attributes" ) )
         {
             attributes = camera.attributes(); // quick and dirty
